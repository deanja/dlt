--- conflicted
+++ resolved
@@ -2,9 +2,6 @@
 import datetime  # noqa: 251
 import humanize
 import contextlib
-<<<<<<< HEAD
-from typing import Any, Callable, ClassVar, Dict, List, NamedTuple, Optional, Protocol, Sequence, TYPE_CHECKING, Tuple, TypedDict, Mapping
-=======
 from typing import (
     Any,
     Callable,
@@ -18,8 +15,8 @@
     TYPE_CHECKING,
     Tuple,
     TypedDict,
+    Mapping,
 )
->>>>>>> 3d35f9ba
 from typing_extensions import NotRequired
 
 from dlt.common import pendulum, logger
